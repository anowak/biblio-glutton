package com.scienceminer.lookup.storage;

import com.google.gson.JsonArray;
import com.google.gson.JsonElement;
import com.google.gson.JsonObject;
import com.google.gson.JsonParser;
import com.rockymadden.stringmetric.similarity.RatcliffObershelpMetric;
import com.scienceminer.lookup.data.IstexData;
import com.scienceminer.lookup.data.MatchingDocument;
import com.scienceminer.lookup.data.PmidData;
import com.scienceminer.lookup.exception.NotFoundException;
import com.scienceminer.lookup.storage.lookup.*;
import com.scienceminer.lookup.utils.grobid.GrobidClient;
import org.apache.commons.collections4.CollectionUtils;
import org.apache.commons.lang3.StringUtils;
import scala.Option;

import java.util.function.Consumer;
import java.util.regex.Matcher;
import java.util.regex.Pattern;

import static org.apache.commons.lang3.StringUtils.*;

public class LookupEngine {

    private OALookup oaDoiLookup = null;

    private IstexIdsLookup istexLookup = null;

    private MetadataLookup metadataLookup = null;
    private MetadataMatching metadataMatching = null;
    private PMIdsLookup pmidLookup = null;
    public static Pattern DOIPattern = Pattern.compile("\"DOI\"\\s?:\\s?\"(10\\.\\d{4,5}\\/[^\"\\s]+[^;,.\\s])\"");
    private GrobidClient grobidClient = null;

    public LookupEngine() {
    }

    public LookupEngine(StorageEnvFactory storageFactory) {
        this.oaDoiLookup = new OALookup(storageFactory);
        this.istexLookup = new IstexIdsLookup(storageFactory);
        this.metadataLookup = new MetadataLookup(storageFactory);
        this.metadataMatching = new MetadataMatching(storageFactory.getConfiguration(), metadataLookup);
        this.pmidLookup = new PMIdsLookup(storageFactory);
    }


    public String retrieveByArticleMetadata(String title, String firstAuthor, Boolean postValidate) {
        MatchingDocument outputData = metadataMatching.retrieveByMetadata(title, firstAuthor);
        if (postValidate != null && postValidate) {
            if (!areMetadataMatching(title, firstAuthor, outputData)) {
                throw new NotFoundException("Best bibliographical record did not passed the post-validation");
            }
        }
        return injectIdsByDoi(outputData.getJsonObject(), outputData.getDOI());
    }

    public void retrieveByArticleMetadataAsync(String title, String firstAuthor, Boolean postValidate, Consumer<MatchingDocument> callback) {
        metadataMatching.retrieveByMetadataAsync(title, firstAuthor, matchingDocument -> {
            if (!matchingDocument.isException()) {
                if (postValidate != null && postValidate) {
                    if (!areMetadataMatching(title, firstAuthor, matchingDocument)) {
                        callback.accept(new MatchingDocument(new NotFoundException("Best bibliographical record did not passed the post-validation")));
                        return;
                    }
                }

                final String s = injectIdsByDoi(matchingDocument.getJsonObject(), matchingDocument.getDOI());
                matchingDocument.setFinalJsonObject(s);
            }
            callback.accept(matchingDocument);
        });
    }


    public String retrieveByJournalMetadata(String title, String volume, String firstPage) {
        MatchingDocument outputData = metadataMatching.retrieveByMetadata(title, volume, firstPage);
        return injectIdsByDoi(outputData.getJsonObject(), outputData.getDOI());
    }

    public void retrieveByJournalMetadataAsync(String jtitle, String volume, String firstPage, String atitle, String firstAuthor, Boolean postValidate, Consumer<MatchingDocument> callback) {
        metadataMatching.retrieveByMetadataAsync(jtitle, volume, firstPage, matchingDocument -> {
            if (!matchingDocument.isException()) {
                if (postValidate != null && postValidate) {
                    if (!areMetadataMatching(atitle, firstAuthor, matchingDocument, true)) {
                        callback.accept(new MatchingDocument(new NotFoundException("Best bibliographical record did not passed the post-validation")));
                        return;
                    }
                }

                final String s = injectIdsByDoi(matchingDocument.getJsonObject(), matchingDocument.getDOI());
                matchingDocument.setFinalJsonObject(s);
            }
            callback.accept(matchingDocument);
        });
    }

    public void retrieveByJournalMetadataAsync(String jtitle, String volume, String firstPage, Consumer<MatchingDocument> callback) {
        metadataMatching.retrieveByMetadataAsync(jtitle, volume, firstPage, matchingDocument -> {
            if (!matchingDocument.isException()) {
                final String s = injectIdsByDoi(matchingDocument.getJsonObject(), matchingDocument.getDOI());
                matchingDocument.setFinalJsonObject(s);
            }
            callback.accept(matchingDocument);
        });
    }

    public String retrieveByJournalMetadata(String title, String volume, String firstPage, String firstAuthor) {
        MatchingDocument outputData = metadataMatching.retrieveByMetadata(title, volume, firstPage, firstAuthor);
        return injectIdsByDoi(outputData.getJsonObject(), outputData.getDOI());
    }

    public void retrieveByJournalMetadataAsync(String title, String volume, String firstPage, String firstAuthor,
                                               Consumer<MatchingDocument> callback) {
        metadataMatching.retrieveByMetadataAsync(title, volume, firstPage, firstAuthor, matchingDocument -> {
            if (!matchingDocument.isException()) {
                final String s = injectIdsByDoi(matchingDocument.getJsonObject(), matchingDocument.getDOI());
                matchingDocument.setFinalJsonObject(s);
            }
            callback.accept(matchingDocument);
        });
    }

    public String retrieveByDoi(String doi, Boolean postValidate, String firstAuthor, String atitle) {
        MatchingDocument outputData = metadataLookup.retrieveByMetadata(doi);
        outputData = validateJsonBody(postValidate, firstAuthor, atitle, outputData);

        return injectIdsByDoi(outputData.getJsonObject(), outputData.getDOI());
    }

    private MatchingDocument validateJsonBody(Boolean postValidate, String firstAuthor, String atitle, MatchingDocument outputData) {
        if (isBlank(outputData.getJsonObject())) {
            throw new NotFoundException("No bibliographical record found");
        }

        if (postValidate != null && postValidate && isNotBlank(firstAuthor)) {
            outputData = extractTitleAndFirstAuthorFromJson(outputData);

            if (!areMetadataMatching(atitle, firstAuthor, outputData, true)) {
                throw new NotFoundException("Best bibliographical record did not passed the post-validation");
            }
        }
        return outputData;
    }

    private MatchingDocument extractTitleAndFirstAuthorFromJson(MatchingDocument outputData) {
        JsonElement jelement = new JsonParser().parse(outputData.getJsonObject());
        JsonObject jobject = jelement.getAsJsonObject();

        final JsonArray titlesFromJson = jobject.get("title").getAsJsonArray();
        if (titlesFromJson != null && titlesFromJson.size() > 0) {
            String titleFromJson = titlesFromJson.get(0).getAsString();
            outputData.setTitle(titleFromJson);
        }

        final JsonArray authorsFromJson = jobject.get("author").getAsJsonArray();
        if (authorsFromJson != null && authorsFromJson.size() > 0) {

            String firstAuthorFromJson = "";
            for (int i = 0; i < authorsFromJson.size(); i++) {
                final JsonObject currentAuthor = authorsFromJson.get(i).getAsJsonObject();
                if (currentAuthor.has("sequence")
                        && StringUtils.equals(currentAuthor.get("sequence").getAsString(), "first")) {
                    firstAuthorFromJson = currentAuthor.get("family").getAsString();
                    outputData.setFirstAuthor(firstAuthorFromJson);
                    break;
                }
            }
        }

        return outputData;
    }

    public String retrieveByPmid(String pmid, Boolean postValidate, String firstAuthor, String atitle) {
        final PmidData pmidData = pmidLookup.retrieveIdsByPmid(pmid);

        if (pmidData != null && isNotBlank(pmidData.getDoi())) {
            return retrieveByDoi(pmidData.getDoi(), postValidate, firstAuthor, atitle);
        }

        throw new NotFoundException("Cannot find bibliographical record with PMID " + pmid);
    }

    public String retrieveByPmc(String pmc, Boolean postValidate, String firstAuthor, String atitle) {
        if (!StringUtils.startsWithIgnoreCase(pmc, "pmc")) {
            pmc = "PMC" + pmc;
        }
<<<<<<< HEAD
=======

>>>>>>> 93d460e5
        final PmidData pmidData = pmidLookup.retrieveIdsByPmc(pmc);

        if (pmidData != null && isNotBlank(pmidData.getDoi())) {
            return retrieveByDoi(pmidData.getDoi(), postValidate, firstAuthor, atitle);
        }

        throw new NotFoundException("Cannot find bibliographical record with PMC ID " + pmc);
    }

    public String retrieveByIstexid(String istexid, Boolean postValidate, String firstAuthor, String atitle) {
        final IstexData istexData = istexLookup.retrieveByIstexId(istexid);

        if (istexData != null && CollectionUtils.isNotEmpty(istexData.getDoi()) && isNotBlank(istexData.getDoi().get(0))) {
            final String doi = istexData.getDoi().get(0);
            MatchingDocument outputData = metadataLookup.retrieveByMetadata(doi);
<<<<<<< HEAD
            outputData = validateJsonBody(postValidate, firstAuthor, atitle, outputData);
            return injectIdsByIstexData(outputData.getJsonObject(), doi, istexData);
=======

            final String oaLink = oaDoiLookup.retrieveOALinkByDoi(doi);

            return injectIdsByIstexData(outputData.getJsonObject(), doi, istexData, oaLink);
>>>>>>> 93d460e5
        }

        throw new NotFoundException("Cannot find bibliographical record with ISTEX ID " + istexid);
    }

    // Intermediate lookups

    public PmidData retrievePMidsByDoi(String doi) {
        return pmidLookup.retrieveIdsByDoi(doi);
    }

    public PmidData retrievePMidsByPmid(String pmid) {
        return pmidLookup.retrieveIdsByPmid(pmid);
    }

    public PmidData retrievePMidsByPmc(String pmc) {
        return pmidLookup.retrieveIdsByPmc(pmc);
    }

    public IstexData retrieveIstexIdsByDoi(String doi) {
        return istexLookup.retrieveByDoi(doi);
    }

    public IstexData retrieveIstexIdsByIstexId(String istexId) {
        return istexLookup.retrieveByIstexId(istexId);
    }

    public String retrieveOAUrlByDoi(String doi) {

        final String output = oaDoiLookup.retrieveOALinkByDoi(doi);

        if (isBlank(output)) {
            throw new NotFoundException("Open Access URL was not found for DOI " + doi);
        }

        return output;
    }

    public String retrieveOAUrlByPmid(String pmid) {
        final PmidData pmidData = pmidLookup.retrieveIdsByPmid(pmid);

        if (pmidData != null && isNotBlank(pmidData.getDoi())) {
            return oaDoiLookup.retrieveOALinkByDoi(pmidData.getDoi());
        }

        throw new NotFoundException("Open Access URL was not found for PM ID " + pmid);
    }

    public String retrieveOAUrlByPmc(String pmc) {
        final PmidData pmidData = pmidLookup.retrieveIdsByPmc(pmc);

        if (pmidData != null && isNotBlank(pmidData.getDoi())) {
            return oaDoiLookup.retrieveOALinkByDoi(pmidData.getDoi());
        }

        throw new NotFoundException("Open Access URL was not found for PM ID " + pmc);
    }

    public String retrieveByBiblio(String biblio) {
        final MatchingDocument outputData = metadataMatching.retrieveByBiblio(biblio);
        return injectIdsByDoi(outputData.getJsonObject(), outputData.getDOI());
    }

    public void retrieveByBiblioAsync(String biblio, Boolean postValidate, String firstAuthor, String title, Boolean parseReference, Consumer<MatchingDocument> callback) {
        metadataMatching.retrieveByBiblioAsync(biblio, matchingDocument -> {
            if (!matchingDocument.isException()) {
                if (postValidate != null && postValidate) {
                    //no title and author, extract with grobid. if grobid unavailable... it will fail.
                    if (isBlank(firstAuthor) && parseReference) {
                        try {
                            grobidClient.ping();
                            grobidClient.processCitation(biblio, "0", response -> {
                                final String firstAuthor1 = isNotBlank(response.getFirstAuthor()) ? response.getFirstAuthor() : response.getFirstAuthorMonograph();
                                if (!areMetadataMatching(response.getAtitle(), firstAuthor1, matchingDocument, true)) {
                                    callback.accept(new MatchingDocument(new NotFoundException("Best bibliographical record did not passed the post-validation")));
                                    return;
                                }
                            });
                        } catch (Exception e) {
                            callback.accept(new MatchingDocument(new NotFoundException("Post-validation not possible, no title/first author provided for validation and " +
                                    "GROBID is not available.", e)));
                        }
                    } else {
                        if (!areMetadataMatching(title, firstAuthor, matchingDocument, true)) {
                            callback.accept(new MatchingDocument(new NotFoundException("Best bibliographical record did not passed the post-validation")));
                            return;
                        }
                    }
                }

                final String s = injectIdsByDoi(matchingDocument.getJsonObject(), matchingDocument.getDOI());
                matchingDocument.setFinalJsonObject(s);
            }
            callback.accept(matchingDocument);
        });
    }

    public void retrieveByBiblioAsync(String biblio, Consumer<MatchingDocument> callback) {
        metadataMatching.retrieveByBiblioAsync(biblio, matchingDocument -> {
            if (!matchingDocument.isException()) {
                final String s = injectIdsByDoi(matchingDocument.getJsonObject(), matchingDocument.getDOI());
                matchingDocument.setFinalJsonObject(s);
            }
            callback.accept(matchingDocument);
        });
    }

    public String fetchDOI(String input) {
        //From grobid
//        Pattern DOIPattern = Pattern.compile("(10\\.\\d{4,5}\\/[\\S]+[^;,.\\s])");

        Matcher doiMatcher = DOIPattern.matcher(input);
        while (doiMatcher.find()) {
            if (doiMatcher.groupCount() == 1) {
                return doiMatcher.group(1);
            }
        }

        return null;
    }

    /**
     * Methods borrowed from GROBID Consolidation.java
     */

    /**
     * The bibliographical matching service is a search API, and thus returns
     * many false positives. It is necessary to validate return results
     * against the (incomplete) source bibliographic item to block
     * inconsistent results.
     */
    private boolean areMetadataMatching(String title, String firstAuthor, MatchingDocument result, boolean ignoreTitleIfNotPresent) {
        boolean valid = true;

        if (ignoreTitleIfNotPresent) {
            if (isNotBlank(title)) {
                if (ratcliffObershelpDistance(title, result.getTitle(), false) < 0.8)
                    return false;
            }
        }

        if (ratcliffObershelpDistance(firstAuthor, result.getFirstAuthor(), false) < 0.8)
            return false;

        return valid;
    }

    /**
     * default version checking title and authors
     **/
    private boolean areMetadataMatching(String title, String firstAuthor, MatchingDocument result) {
        return areMetadataMatching(title, firstAuthor, result, false);
    }


    private double ratcliffObershelpDistance(String string1, String string2, boolean caseDependent) {
        if (StringUtils.isBlank(string1) || StringUtils.isBlank(string2))
            return 0.0;
        Double similarity = 0.0;

        if (!caseDependent) {
            string1 = string1.toLowerCase();
            string2 = string2.toLowerCase();
        }

        if (string1.equals(string2))
            similarity = 1.0;
        if ((string1.length() > 0) && (string2.length() > 0)) {
            Option<Object> similarityObject =
                    RatcliffObershelpMetric.compare(string1, string2);
            if ((similarityObject != null) && (similarityObject.get() != null))
                similarity = (Double) similarityObject.get();
        }

        return similarity;
    }


    protected String injectIdsByDoi(String jsonobj, String doi) {
        final IstexData istexData = istexLookup.retrieveByDoi(doi);

        final String oaLink = oaDoiLookup.retrieveOALinkByDoi(doi);

        return injectIdsByIstexData(jsonobj, doi, istexData, oaLink);
    }


    protected String injectIdsByIstexData(String jsonobj, String doi, IstexData istexData, String oaLink) {
        boolean pmid = false;
        boolean pmc = false;
        boolean foundIstexData = false;
        boolean foundPmidData = false;
        boolean first = false;
        boolean foundOaLink = false;

        StringBuilder sb = new StringBuilder();
        if (isBlank(jsonobj)) {
            sb.append("{");
            first = true;
        } else {
            sb.append(jsonobj, 0, length(jsonobj) - 1);
        }

        if (istexData != null) {
            if (isNotBlank(istexData.getIstexId())) {
                if (!first) {
                    sb.append(", ");
                } else {
                    first = false;
                }
                sb.append("\"istexId\":\"" + istexData.getIstexId() + "\"");
                foundIstexData = true;
            }
            if (CollectionUtils.isNotEmpty(istexData.getArk())) {
                if (!first) {
                    sb.append(", ");
                } else {
                    first = false;
                }
                sb.append("\"ark\":\"" + istexData.getArk().get(0) + "\"");
                foundIstexData = true;
            }
            if (CollectionUtils.isNotEmpty(istexData.getPmid())) {
                if (!first) {
                    sb.append(", ");
                } else {
                    first = false;
                }
                sb.append("\"pmid\":\"" + istexData.getPmid().get(0) + "\"");
                pmid = true;
                foundIstexData = true;
            }
            if (CollectionUtils.isNotEmpty(istexData.getPmc())) {
                if (!first) {
                    sb.append(", ");
                } else {
                    first = false;
                }
                sb.append("\"pmcid\":\"" + istexData.getPmc().get(0) + "\"");
                pmc = true;
                foundIstexData = true;
            }
            if (CollectionUtils.isNotEmpty(istexData.getMesh())) {
                if (!first) {
                    sb.append(", ");
                }
                sb.append("\"mesh\":\"" + istexData.getMesh().get(0) + "\"");
                foundIstexData = true;
            }
        }

        if (!pmid || !pmc) {
            final PmidData pmidData = pmidLookup.retrieveIdsByDoi(doi);
            if (pmidData != null) {
                if (isNotBlank(pmidData.getPmid()) && !pmid) {
                    if (!first) {
                        sb.append(", ");
                    } else {
                        first = false;
                    }
                    sb.append("\"pmid\":\"" + pmidData.getPmid() + "\"");
                    foundPmidData = true;
                }

                if (isNotBlank(pmidData.getPmcid()) && !pmc) {
                    if (!first) {
                        sb.append(", ");
                    } else {
                        first = false;
                    }
                    sb.append("\"pmcid\":\"" + pmidData.getPmcid() + "\"");
                    foundPmidData = true;
                }
            }
        }

        if (isNotBlank(oaLink)) {
            if (!first) {
                sb.append(", ");
            } else {
                first = false;
            }
            sb.append("\"oaLink\":\"" + oaLink + "\"");
            foundOaLink = true;

        }

        if (foundIstexData || foundPmidData || foundOaLink) {
            sb.append("}");
            return sb.toString();
        } else {
            return jsonobj;
        }
    }

    public void setMetadataMatching(MetadataMatching metadataMatching) {
        this.metadataMatching = metadataMatching;
    }

    public void setOaDoiLookup(OALookup oaDoiLookup) {
        this.oaDoiLookup = oaDoiLookup;
    }

    public void setIstexLookup(IstexIdsLookup istexLookup) {
        this.istexLookup = istexLookup;
    }

    public void setMetadataLookup(MetadataLookup metadataLookup) {
        this.metadataLookup = metadataLookup;
    }

    public void setPmidLookup(PMIdsLookup pmidLookup) {
        this.pmidLookup = pmidLookup;
    }

    public void setGrobidClient(GrobidClient grobidClient) {
        this.grobidClient = grobidClient;
    }
}<|MERGE_RESOLUTION|>--- conflicted
+++ resolved
@@ -185,10 +185,7 @@
         if (!StringUtils.startsWithIgnoreCase(pmc, "pmc")) {
             pmc = "PMC" + pmc;
         }
-<<<<<<< HEAD
-=======
-
->>>>>>> 93d460e5
+
         final PmidData pmidData = pmidLookup.retrieveIdsByPmc(pmc);
 
         if (pmidData != null && isNotBlank(pmidData.getDoi())) {
@@ -204,15 +201,12 @@
         if (istexData != null && CollectionUtils.isNotEmpty(istexData.getDoi()) && isNotBlank(istexData.getDoi().get(0))) {
             final String doi = istexData.getDoi().get(0);
             MatchingDocument outputData = metadataLookup.retrieveByMetadata(doi);
-<<<<<<< HEAD
+
             outputData = validateJsonBody(postValidate, firstAuthor, atitle, outputData);
-            return injectIdsByIstexData(outputData.getJsonObject(), doi, istexData);
-=======
+            //return injectIdsByIstexData(outputData.getJsonObject(), doi, istexData);
 
             final String oaLink = oaDoiLookup.retrieveOALinkByDoi(doi);
-
             return injectIdsByIstexData(outputData.getJsonObject(), doi, istexData, oaLink);
->>>>>>> 93d460e5
         }
 
         throw new NotFoundException("Cannot find bibliographical record with ISTEX ID " + istexid);
