--- conflicted
+++ resolved
@@ -311,16 +311,7 @@
         if (!pmid || !pmc) {
             final PmidData pmidData = pmidLookup.retrieveIdsByDoi(doi);
             if (pmidData != null) {
-<<<<<<< HEAD
                 if (isNotBlank(pmidData.getPmid()) && !pmid) {
-                    sb.append(", \"pmid\":\"" + pmidData.getPmid() + "\"");
-                    foundPmidData = true;
-                }
-
-                if (isNotBlank(pmidData.getPmcid()) && !pmc) {
-                    sb.append(", \"pmcid\":\"" + pmidData.getPmcid() + "\"");
-=======
-                if (isNotBlank(pmidData.getPmid())) {
                     if(!first) {
                         sb.append(", ");
                     } else {
@@ -330,14 +321,13 @@
                     foundPmidData = true;
                 }
 
-                if (isNotBlank(pmidData.getPmcid())) {
+                if (isNotBlank(pmidData.getPmcid()) && !pmc) {
                     if(!first) {
                         sb.append(", ");
                     } else {
                         first = false;
                     }
                     sb.append("\"pmcid\":\"" + pmidData.getPmcid() + "\"");
->>>>>>> 5f56c725
                     foundPmidData = true;
                 }
             }
