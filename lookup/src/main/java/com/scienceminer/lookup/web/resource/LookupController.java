package com.scienceminer.lookup.web.resource;

import com.codahale.metrics.annotation.Timed;
import com.google.inject.Inject;
import com.google.inject.Singleton;
import com.scienceminer.lookup.configuration.LookupConfiguration;
import com.scienceminer.lookup.data.MatchingDocument;
import com.scienceminer.lookup.exception.NotFoundException;
import com.scienceminer.lookup.exception.ServiceException;
import com.scienceminer.lookup.storage.LookupEngine;
import com.scienceminer.lookup.storage.StorageEnvFactory;
import org.omg.CosNaming.NamingContextPackage.NotFound;

import javax.ws.rs.*;
import javax.ws.rs.container.AsyncResponse;
import javax.ws.rs.container.Suspended;
import javax.ws.rs.core.MediaType;
import javax.ws.rs.core.Response;
import java.util.concurrent.TimeUnit;

import static org.apache.commons.lang3.StringUtils.isBlank;
import static org.apache.commons.lang3.StringUtils.isNotBlank;


/**
 * retrieve a DOI based on some key metadata: journal title (alternatively short title or ISSN) + volume + first page
 * (the key would be a hash of these metadata, the value is the DOI)
 * retrieve an ISTEX ID and/or a PMID based on a DOI
 * retrieve the URL of the open access version based on a DOI and/or a PMID
 */
@Path("lookup")
@Timed
@Singleton
public class LookupController {

    private LookupEngine storage = null;
    private LookupConfiguration configuration;
    private final StorageEnvFactory storageEnvFactory;

    @Inject
    public LookupController(LookupConfiguration configuration, StorageEnvFactory storageEnvFactory) {
        this.configuration = configuration;
        this.storageEnvFactory = storageEnvFactory;
        this.storage = new LookupEngine(storageEnvFactory);
    }

    @GET
    @Produces(MediaType.APPLICATION_JSON)
    @Path("/")
    public void getByQueryAsync(
            @QueryParam("doi") String doi,
            @QueryParam("pmid") String pmid,
            @QueryParam("pmc") String pmc,
            @QueryParam("istexid") String istexid,
            @QueryParam("firstAuthor") String firstAuthor,
            @QueryParam("atitle") String atitle,
            @QueryParam("postValidate") Boolean postValidate,
            @QueryParam("jtitle") String jtitle,
            @QueryParam("volume") String volume,
            @QueryParam("firstPage") String firstPage,
            @QueryParam("biblio") String biblio,
            @Suspended final AsyncResponse asyncResponse) {

        asyncResponse.setTimeoutHandler(asyncResponse1 ->
                asyncResponse1.resume(Response.status(Response.Status.REQUEST_TIMEOUT)
                        .entity("Operation time out.")
                        .build()
                )
        );
        asyncResponse.setTimeout(2, TimeUnit.MINUTES);

//        asyncResponse.register((CompletionCallback) throwable -> {
//            if (throwable != null) {
//                Something happened with the client...
//                lastException = throwable;
//            }
//        });


        getByQuery(doi, pmid, pmc, istexid, firstAuthor, atitle,
                postValidate, jtitle, volume, firstPage, biblio, asyncResponse);
    }

    private void getByQuery(
            String doi,
            String pmid,
            String pmc,
            String istexid,
            String firstAuthor,
            String atitle,
            Boolean postValidate,
            String jtitle,
            String volume,
            String firstPage,
            String biblio,
            AsyncResponse asyncResponse
    ) {

        if (isNotBlank(doi)) {
            try {
                final String response = storage.retrieveByDoi(doi, postValidate, firstAuthor, atitle);

                if (isNotBlank(response)) {
                    asyncResponse.resume(response);
                    return;
                }

            } catch (NotFoundException e) {
                // validation wasn't successful or not found
            }
        }

        if (isNotBlank(pmid)) {
            try {
                final String response = storage.retrieveByPmid(pmid, postValidate, firstAuthor, atitle);

                if (isNotBlank(response)) {
                    asyncResponse.resume(response);
                    return;
                }
            } catch (NotFoundException e) {
                // validation wasn't successful or not found
            }
        }

        if (isNotBlank(pmc)) {
<<<<<<< HEAD
            try {
                final String response = storage.retrieveByPmid(pmc, postValidate, firstAuthor, atitle);
                if (isNotBlank(response)) {
                    asyncResponse.resume(response);
                    return;
                }

            } catch (NotFoundException e) {
                // validation wasn't successful or not found
            }
=======
            final String response = storage.retrieveByPmc(pmc);
            dispatchEmptyResponse(asyncResponse, response);
            return;
>>>>>>> 04bddd0c
        }

        if (isNotBlank(istexid)) {
            try {
                final String response = storage.retrieveByIstexid(istexid, postValidate, firstAuthor, atitle);

                if (isNotBlank(response)) {
                    asyncResponse.resume(response);
                    return;
                }

            } catch (NotFoundException e) {
                // validation wasn't successful or not found
            }
        }

        if (isNotBlank(atitle) && isNotBlank(firstAuthor)) {
            storage.retrieveByArticleMetadataAsync(atitle, firstAuthor, postValidate, matchingDocument -> {
                if (matchingDocument.isException()) {
                    if (isNotBlank(biblio)) {
                        storage.retrieveByBiblioAsync(biblio, matchingDocument2 -> {
                            if (matchingDocument2.isException()) {
                                asyncResponse.resume(matchingDocument2.getException());
                            } else {
                                asyncResponse.resume(matchingDocument2.getFinalJsonObject());
                            }
                        });
                        return;
                    } else {
                        asyncResponse.resume(matchingDocument.getException());
                    }
                } else {
                    asyncResponse.resume(matchingDocument.getFinalJsonObject());
                }
            });
            return;
        }

        if (isNotBlank(jtitle) && isNotBlank(volume) && isNotBlank(firstPage)) {
            storage.retrieveByJournalMetadataAsync(jtitle, volume, firstPage, matchingDocument -> {
                dispatchResponseOrException(asyncResponse, matchingDocument);
            });
            return;
        }

        if (isNotBlank(jtitle) && isNotBlank(firstAuthor) && isNotBlank(volume) && isNotBlank(firstPage)) {
            storage.retrieveByJournalMetadataAsync(jtitle, volume, firstPage, firstAuthor,
                    matchingDocument -> {
                        dispatchResponseOrException(asyncResponse, matchingDocument);
                    });
            return;
        }

        if (isNotBlank(biblio)) {
            storage.retrieveByBiblioAsync(biblio, matchingDocument -> {
                dispatchResponseOrException(asyncResponse, matchingDocument);
            });
            return;
        }

        throw new ServiceException(400, "The supplied parameters were not sufficient to select the query");
    }

    /**
     * Dispatches the response or the exception according to the information contained in the matching document
     * object.
     */
    private void dispatchResponseOrException(AsyncResponse asyncResponse, MatchingDocument matchingDocument) {
        if (matchingDocument.isException()) {
            asyncResponse.resume(matchingDocument.getException());
        } else {
            asyncResponse.resume(matchingDocument.getFinalJsonObject());
        }
    }

    /**
     * Dispatch the response or throw a NotFoundException if the response is empty or blank
     *
     * @Return true if the response can be dispatched back
     */
    private void dispatchEmptyResponse(AsyncResponse asyncResponse, String response) {
        if (isBlank(response)) {
            asyncResponse.resume(new NotFoundException("Cannot find records or mapping Ids for the input query."));
        } else {
            asyncResponse.resume(response);
        }
    }

    @GET
    @Produces(MediaType.APPLICATION_JSON)
    @Path("/doi/{doi}")
    public String getByDoi(@PathParam("doi") String doi) {
        return storage.retrieveByDoi(doi, false, null, null);
    }

    @GET
    @Produces(MediaType.APPLICATION_JSON)
    @Path("/pmid/{pmid}")
    public String getByPmid(@PathParam("pmid") String pmid) {
        return storage.retrieveByPmid(pmid, false, null, null);
    }

    @GET
    @Produces(MediaType.APPLICATION_JSON)
    @Path("/pmc/{pmc}")
    public String getByPmc(@PathParam("pmc") String pmc) {
        return storage.retrieveByPmc(pmc, false, null, null);
    }

    @GET
    @Produces(MediaType.APPLICATION_JSON)
    @Path("/istexid/{istexid}")
    public String getByIstexid(@PathParam("istexid") String istexid) {
        return storage.retrieveByIstexid(istexid, false, null, null);
    }

    @POST
    @Produces(MediaType.APPLICATION_JSON)
    @Consumes(MediaType.TEXT_PLAIN)
    @Path("/")
    public void getByBiblioStringWithPost(String biblio, @Suspended final AsyncResponse asyncResponse) {
        if (isNotBlank(biblio)) {
            storage.retrieveByBiblioAsync(biblio, matchingDocument -> {
                dispatchResponseOrException(asyncResponse, matchingDocument);
            });
            return;
        }

        throw new ServiceException(400, "Missing or empty biblio parameter. ");
    }
}<|MERGE_RESOLUTION|>--- conflicted
+++ resolved
@@ -9,7 +9,6 @@
 import com.scienceminer.lookup.exception.ServiceException;
 import com.scienceminer.lookup.storage.LookupEngine;
 import com.scienceminer.lookup.storage.StorageEnvFactory;
-import org.omg.CosNaming.NamingContextPackage.NotFound;
 
 import javax.ws.rs.*;
 import javax.ws.rs.container.AsyncResponse;
@@ -124,7 +123,6 @@
         }
 
         if (isNotBlank(pmc)) {
-<<<<<<< HEAD
             try {
                 final String response = storage.retrieveByPmid(pmc, postValidate, firstAuthor, atitle);
                 if (isNotBlank(response)) {
@@ -135,11 +133,6 @@
             } catch (NotFoundException e) {
                 // validation wasn't successful or not found
             }
-=======
-            final String response = storage.retrieveByPmc(pmc);
-            dispatchEmptyResponse(asyncResponse, response);
-            return;
->>>>>>> 04bddd0c
         }
 
         if (isNotBlank(istexid)) {
