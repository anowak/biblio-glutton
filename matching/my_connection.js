--- conflicted
+++ resolved
@@ -5,13 +5,8 @@
     host: 'http://localhost:9200/',
     keepAlive: true,
     log: "error",
-<<<<<<< HEAD
     requestTimeout: 100000,  //to give more time for indexing
     sniffOnStart: true      //discover the rest of the cluster at startup
-=======
-    requestTimeout: 100000,  //to give more time for digestion
-    sniffOnStart: true,      //discover the rest of the cluster at startup
->>>>>>> 0b3fb5d4
     // sniffOnConnectionFault: true,
     // sniffInterval: 300,
     suggestCompression: true
