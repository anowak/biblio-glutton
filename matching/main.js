--- conflicted
+++ resolved
@@ -4,7 +4,8 @@
     fs = require('fs'),
     lzma = require('lzma-native'),
     es = require('event-stream'),
-    async = require("async");
+    async = require("async"),
+    sleep = require('system-sleep');
 
 // for making console output less boring
 const green = '\x1b[32m';
@@ -16,7 +17,7 @@
 const bright = "\x1b[1m";
 const reset = '\x1b[0m';
 
-const analyserPath = "resources/analyzer.json";
+const settingsPath = "resources/settings.json";
 const mappingPath = "resources/crossref_mapping.json";
 
 function processAction(options) {
@@ -64,7 +65,7 @@
                 console.log("createIndex");
                 var analyzers;
                 try {
-                    analyzers = fs.readFileSync(analyserPath, 'utf8');
+                    analyzers = fs.readFileSync(settingsPath, 'utf8');
                 } catch (e) {
                     console.log('error reading analyzer file ' + e);
                 }
@@ -133,13 +134,54 @@
     return jsonObj;
 }
 
+function buildBibliographicField(obj) {
+    var res = "";
+
+    if (obj.author)
+        res += obj.author;
+    else if (obj.first_author)
+        res += obj.first_author;
+
+    if (obj.title)
+        res += " " + obj.title;
+
+    if (obj.journal)
+        res += " " + obj.journal;
+
+    if (obj.abbreviated_journal) 
+        res += " " + obj.abbreviated_journal;
+
+    if (obj.volume) 
+        res += " " + obj.volume;
+
+    if (obj.issue) 
+        res += " " + obj.issue;
+
+    if (obj.first_page) 
+        res += " " + obj.first_page;
+
+    if (obj.year) 
+        res += " " + obj.year;
+
+    return res.trim();
+}
+
+function filterType(doc) {
+    // if document type is component, we ignore it (it means that the DOI is 
+    // for a sub-part of a publication, like 10.1371/journal.pone.0104614.t002)
+    if (doc.type === "component") {
+        return true;
+    }
+    return false;
+}
+
 function index(options) {
     var readStream = fs.createReadStream(options.dump)
         .pipe(lzma.createDecompressor())
         .pipe(es.split())
         .pipe(es.map(function (data, cb) {
             // prepare/massage the data
-            console.log(data);
+            //console.log(data);
             data = massage(data);
             var obj = new Object();
 
@@ -153,34 +195,62 @@
             obj.title = data.title;
             obj.DOI = data.DOI;
 
-<<<<<<< HEAD
             if (data.author) {
                 obj.author = "";
                 for (var aut in data.author) {
                     if (data.author[aut].sequence === "first")
-                        obj.first_author = data.author[aut].family
-                    obj.author += data.author[aut].family + " ";
+                        if (data.author[aut].family)
+                            obj.first_author = data.author[aut].family;
+                        /*else {
+                            obj.first_author = data.author[aut].name;
+                            console.log(data.author[aut]);
+                        }*/
+                    if (data.author[aut].family)
+                        obj.author += data.author[aut].family + " ";
+                    /*else 
+                        console.log(data.author[aut]);*/
                 }
                 obj.author = obj.author.trim();
             }
-=======
-
-            //TODO: transform to string
-            // if(data.author) {
-            // obj.first_author = data.author.filter(obj => "first" === obj.sequence);
-            // obj.authors = data.author;
-            // }
->>>>>>> c0ce584d
-
-            //TODO: check
-            // obj.first_page = data.first_page;
+
+            // parse page metadata to get the first page only
+            if (data.page) {
+                var pagePieces = data.page.split(/,|-| /g);
+                if (pagePieces && pagePieces.length > 0) {
+                    obj.first_page = pagePieces[0];
+                    //console.log(data.page, obj.first_page);
+                }
+            }
 
             obj.journal = data['container-title'];
             obj.abbreviated_journal = data['short-container-title'];
 
             obj.volume = data.volume;
             obj.issue = data.issue;
-            obj.year = data.year;
+
+            // year is a date part (first one) in issued or created or published-online (we follow this order)
+            if (data.issued) {
+                if (data.issued['date-parts']) {
+                    obj.year = data.issued['date-parts'][0][0]
+                }
+            }
+            if (!obj.year && data.created) {
+                if (data.created['date-parts']) {
+                    obj.year = data.created['date-parts'][0][0]
+                }
+            }
+            if (!obj.year && data['published-online']) {
+                if (data['published-online']['date-parts']) {
+                    obj.year = data['published-online']['date-parts'][0][0]
+                }
+            }
+            //console.log(obj.year);
+
+            // bibliograohic field is the concatenation of usual bibliographic metadata
+            var biblio = buildBibliographicField(obj);
+            if (biblio && biblio.length > 0) {
+                obj.bibliographic = biblio;
+            }
 
             // - Additional fields (not in the mapping)
             // obj.publisher = data.publisher;
@@ -192,21 +262,21 @@
 
             // store the whole json doc in a field, to avoid further parsing it during indexing
             let z = JSON.stringify(data);
-            obj.jsondoc = z;
+            obj.jsondoc = [];
 
             let bytesLength = Buffer.byteLength(z, 'utf8');
-            if (bytesLength > 32766) {
-                // console.log(bytesLength);
-                let number_field_required = Math.ceil(bytesLength / 32766);
-                console.log("Need %s fields", number_field_required);
-                let buffer = Buffer.from(z, 'utf8');
-                for (var i = 0; i < number_field_required; i++) {
-                    obj['jsondoc' + i] = buffer.toString('utf8', (i * 32766), (i + 1) * 32766);
-                }
-                obj.jsondoc = 'split, ' + number_field_required;
-
-                // console.log(z);
-                // console.log(obj);
+            if (bytesLength > 30000) {
+                console.log(obj._id);
+                console.log(obj.DOI);
+                console.log("bytesLength:", bytesLength);
+            }
+            let buffer = Buffer.from(z, 'utf8');
+            var number_chunks_required = Math.ceil(bytesLength / 30000);
+            if (bytesLength > 30000) {
+                console.log("number_chunks_required:", number_chunks_required);
+            }
+            for (var i = 0; i < number_chunks_required; i++) {
+                obj.jsondoc.push(buffer.toString('utf8', (i * 30000), (i + 1) * 30000));
             }
 
             cb(null, obj)
@@ -218,7 +288,8 @@
         )
         .on('finish',
             function () {
-                console.log("Finished. ")
+                console.log("Finished. ");
+                end();
             }
         );
 
@@ -226,28 +297,35 @@
         [
             function (next) {
                 var i = 0;
+                var indexed = 0;
                 var batch = [];
                 var previous_end = start;
 
                 readStream.on("data", function (doc) {
                     // console.log('indexing %s', doc.id);
-                    var localId = doc._id;
-                    delete doc._id;
-                    batch.push({
-                        index: {
-                            "_index": 'crossref',
-                            "_type": 'work',
-                            "_id": localId
-                        }
-                    });
-
-                    batch.push(doc);
-                    i++;
+
+                    // filter some type of DOI not corresponding to a publication (e.g. component 
+                    // of a publication)
+                    if (!filterType(doc)) {
+                        var localId = doc._id;
+                        delete doc._id;
+                        batch.push({
+                            index: {
+                                _index: 'crossref',
+                                _type: 'work',
+                                _id: localId
+                            }
+                        });
+
+                        batch.push(doc);
+                        i++;
+                    }
                     if (i % options.batchSize === 0) {
-                        let end = new Date();
-                        let total_time = (end - start) / 1000;
-                        let intermediate_time = (end - previous_end) / 1000;
-                        console.log('Loaded %s records in %d s (%d record/s)', i, total_time, options.batchSize / intermediate_time);
+                        // wait a bit to avoid rejection of bulks... this slowdown factor can be 
+                        // changed in the config file, but it will also be changed automatically
+                        // if bulks are rejected
+                        var previous_start = new Date();
+                        sleep(options.slowdown);
                         client.bulk(
                             {
                                 refresh: "wait_for", //we do refresh only at the end
@@ -255,14 +333,42 @@
                             },
                             function (err, resp) {
                                 if (err) {
+                                    console.log(err.message);
                                     throw err;
                                 } else if (resp.errors) {
-                                    throw resp;
+                                    console.log(resp);
+                                    //throw resp;
+                                    // let's just re-send the bulk request with increased 
+                                    // timeout to be on the safe side
+                                    sleep(10000);
+                                    // increase slowdown factor to avoid that in the future
+                                    options.slowdown += 20;
+                                    client.bulk(
+                                        {
+                                            refresh: "wait_for", 
+                                            requestTimeout: 50000,
+                                            body: batch
+                                        },
+                                        function (err, resp) {
+                                            if (err) {
+                                                console.log(err.message);
+                                                throw err;
+                                            } else if (resp.errors) {
+                                                console.log(resp);
+                                                throw resp;
+                                            }
+                                        });
                                 }
-                            }
-                        );
+                                let end = new Date();
+                                let total_time = (end - start) / 1000;
+                                let intermediate_time = (end - previous_start) / 1000;
+
+                                indexed += options.batchSize;
+                                console.log('Loaded %s records in %d s (%d record/s)', indexed, total_time, options.batchSize / intermediate_time);
+                                //previous_end = end;
+                            });
+
                         batch = [];
-                        previous_end = end;
                     }
                 });
 
@@ -313,6 +419,7 @@
     options.indexName = config.indexName;
     options.docType = config.docType;
     options.batchSize = config.batchSize;
+    options.slowdown = config.slowdown;
 
     options.action = "health";
     options.concurrency = 100; // number of concurrent call, default is 10
